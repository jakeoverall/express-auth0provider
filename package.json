--- conflicted
+++ resolved
@@ -1,10 +1,6 @@
 {
   "name": "@bcwdev/auth0provider",
-<<<<<<< HEAD
   "version": "0.0.16",
-=======
-  "version": "0.0.15",
->>>>>>> 6661462e
   "description": "Express based wrapper around Auth0",
   "keywords": [
     "auth0",
